<<<<<<< HEAD
import {createMiddleware} from "@sashimo/lib"
import express, {NextFunction, Request, Response} from "express"
import {Express} from "express-serve-static-core"
import "./services/file_service"
import "./services/ui_service"
import "./services/user_service"
=======
import { createMiddleware } from '@sashimo/lib';
import express, { NextFunction, Request, Response } from 'express';
import { Express } from 'express-serve-static-core';
import './services/file_service';
import './services/user_service';
>>>>>>> 4b31d4b5



require('dotenv').config();

const app = express();
const port = 3002;

// Optional: Use JSON middleware if your middleware or routes need it
app.use(express.json());

// Function to list all routes
const listRoutes = (app: Express) => {
    const routes: any[] = [];

    const printRoutes = (pathPrefix: string, layer: any) => {
        if (layer.route) {
            // This is a regular route
            const methods = Object.keys(layer.route.methods)
                .join(', ')
                .toUpperCase();
            routes.push(`${methods}: ${pathPrefix}${layer.route.path}`);
        } else if (layer.name === 'router' && layer.handle.stack) {
            // This is a router middleware
            layer.handle.stack.forEach((subLayer: any) =>
                printRoutes(
                    pathPrefix +
                    (layer.regexp.source !== '^\\/?$'
                        ? layer.regexp.source
                            .replace(/\\\//g, '/')
                            .replace(/(\/\^|\/\(\?)/g, '')
                        : ''),
                    subLayer
                )
            );
        }
    };

    app._router.stack.forEach((middleware: any) => {
        if (middleware.route) {
            // This is a regular route
            const methods = Object.keys(middleware.route.methods)
                .join(', ')
                .toUpperCase();
            routes.push(`${methods}: ${middleware.route.path}`);
        } else if (middleware.name === 'router' && middleware.handle.stack) {
            // This is a router middleware
            middleware.handle.stack.forEach((layer: any) =>
                printRoutes(
                    middleware.regexp.source !== '^\\/?$'
                        ? middleware.regexp.source
                            .replace(/\\\//g, '/')
                            .replace(/(\/\^|\/\(\?)/g, '')
                        : '',
                    layer
                )
            );
        }
    });

    console.log('Routes:', process.env.NODE_ENV);
    routes.forEach((route) => {
        console.log(route);
    });
};

// Global CORS setup before all routes
app.use((req, res, next) => {
    res.header('Access-Control-Allow-Origin', '*'); // Or specific origins
    res.header(
        'Access-Control-Allow-Methods',
        'GET, POST, PUT, DELETE, OPTIONS'
    );
    res.header(
        'Access-Control-Allow-Headers',
        'x-sashi-session-token, Content-Type'
    );

    // Handle preflight requests
    if (req.method === 'OPTIONS') {
        return res.status(200).end();
    }

    next();
});

const verifySessionMiddleware = async (
    req: Request,
    res: Response,
    next: NextFunction
) => {
    const sessionToken = req.headers['x-sashi-session-token'];

    if (!sessionToken) {
        return res.status(401).send('Unauthorized');
    }

    // Verify the session token
    if (sessionToken !== 'userone-session-token') {
        return res.status(401).send('Unauthorized');
    }

    next();
};

// Use sashi-middleware
app.use(
    '/sashi',
    verifySessionMiddleware,
    createMiddleware({
        openAIKey: process.env.OPENAI_API_KEY || '',
        repos: ["userone-sub-to-usertwo"],
<<<<<<< HEAD
        hubUrl: "http://localhost:3333",
        apiSecretKey: "userone-api-token",
        repoSecretKey: "useronereposecret",
        getSession: async (req, res) => {
            return "userone-session-token"
        }
=======

        hubUrl: 'http://localhost:3333',
        apiSecretKey: process.env.HUB_API_SECRET_KEY,
        repoSecretKey: 'useronereposecret',
        getSession: async (req: any, res: any) => {
            return 'userone-session-token';
        },
        debug: true,
>>>>>>> 4b31d4b5
    })
);

// Simple route to check server is running
app.get('/', (req, res) => {
    res.send('Hello from Sashi Express TypeScript Server!');
});

app.listen(port, () => {
    console.log(`Server running at http://localhost:${port}`);
    listRoutes(app);
});<|MERGE_RESOLUTION|>--- conflicted
+++ resolved
@@ -1,17 +1,12 @@
-<<<<<<< HEAD
-import {createMiddleware} from "@sashimo/lib"
-import express, {NextFunction, Request, Response} from "express"
-import {Express} from "express-serve-static-core"
+import { createMiddleware } from "@sashimo/lib"
+import express, { NextFunction, Request, Response } from "express"
+import { Express } from "express-serve-static-core"
 import "./services/file_service"
 import "./services/ui_service"
 import "./services/user_service"
-=======
-import { createMiddleware } from '@sashimo/lib';
-import express, { NextFunction, Request, Response } from 'express';
-import { Express } from 'express-serve-static-core';
-import './services/file_service';
-import './services/user_service';
->>>>>>> 4b31d4b5
+
+import './services/file_service'
+import './services/user_service'
 
 
 
@@ -124,14 +119,6 @@
     createMiddleware({
         openAIKey: process.env.OPENAI_API_KEY || '',
         repos: ["userone-sub-to-usertwo"],
-<<<<<<< HEAD
-        hubUrl: "http://localhost:3333",
-        apiSecretKey: "userone-api-token",
-        repoSecretKey: "useronereposecret",
-        getSession: async (req, res) => {
-            return "userone-session-token"
-        }
-=======
 
         hubUrl: 'http://localhost:3333',
         apiSecretKey: process.env.HUB_API_SECRET_KEY,
@@ -139,8 +126,8 @@
         getSession: async (req: any, res: any) => {
             return 'userone-session-token';
         },
+        useCloud: false,
         debug: true,
->>>>>>> 4b31d4b5
     })
 );
 
