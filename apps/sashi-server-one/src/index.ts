<<<<<<< HEAD
import { createMiddleware } from '@sashimo/lib';
import express, { NextFunction, Request, Response } from 'express';
import { Express } from 'express-serve-static-core';
import './services/file_service';
import './services/user_service';
=======
import { createMiddleware } from "@sashimo/lib"
import express, { NextFunction, Request, Response } from "express"
import { Express } from "express-serve-static-core"
import "./services/file_service"
import "./services/user_service"
>>>>>>> 75ad1538

require('dotenv').config();

const app = express();
const port = 3002;

// Optional: Use JSON middleware if your middleware or routes need it
app.use(express.json());

// Function to list all routes
const listRoutes = (app: Express) => {
    const routes: any[] = [];

    const printRoutes = (pathPrefix: string, layer: any) => {
        if (layer.route) {
            // This is a regular route
            const methods = Object.keys(layer.route.methods)
                .join(', ')
                .toUpperCase();
            routes.push(`${methods}: ${pathPrefix}${layer.route.path}`);
        } else if (layer.name === 'router' && layer.handle.stack) {
            // This is a router middleware
            layer.handle.stack.forEach((subLayer: any) =>
                printRoutes(
                    pathPrefix +
                        (layer.regexp.source !== '^\\/?$'
                            ? layer.regexp.source
                                  .replace(/\\\//g, '/')
                                  .replace(/(\/\^|\/\(\?)/g, '')
                            : ''),
                    subLayer
                )
            );
        }
    };

    app._router.stack.forEach((middleware: any) => {
        if (middleware.route) {
            // This is a regular route
            const methods = Object.keys(middleware.route.methods)
                .join(', ')
                .toUpperCase();
            routes.push(`${methods}: ${middleware.route.path}`);
        } else if (middleware.name === 'router' && middleware.handle.stack) {
            // This is a router middleware
            middleware.handle.stack.forEach((layer: any) =>
                printRoutes(
                    middleware.regexp.source !== '^\\/?$'
                        ? middleware.regexp.source
                              .replace(/\\\//g, '/')
                              .replace(/(\/\^|\/\(\?)/g, '')
                        : '',
                    layer
                )
            );
        }
    });

    console.log('Routes:', process.env.NODE_ENV);
    routes.forEach((route) => {
        console.log(route);
    });
};

// Global CORS setup before all routes
app.use((req, res, next) => {
    res.header('Access-Control-Allow-Origin', '*'); // Or specific origins
    res.header(
        'Access-Control-Allow-Methods',
        'GET, POST, PUT, DELETE, OPTIONS'
    );
    res.header(
        'Access-Control-Allow-Headers',
        'x-sashi-session-token, Content-Type'
    );

    // Handle preflight requests
    if (req.method === 'OPTIONS') {
        return res.status(200).end();
    }

    next();
});

const verifySessionMiddleware = async (
    req: Request,
    res: Response,
    next: NextFunction
) => {
    const sessionToken = req.headers['x-sashi-session-token'];

    if (!sessionToken) {
        return res.status(401).send('Unauthorized');
    }

    // Verify the session token
    if (sessionToken !== 'userone-session-token') {
        return res.status(401).send('Unauthorized');
    }

    next();
};

// Use sashi-middleware
app.use(
    '/sashi',
    verifySessionMiddleware,
    createMiddleware({
        openAIKey: process.env.OPENAI_API_KEY || '',
        repos: [
            {
                repoId: 'userone-sub-to-usertwo',
            },
        ],
        hubUrl: 'http://localhost:3333',
        apiSecretKey: 'userone-api-token',
        repoSecretKey: 'useronereposecret',
        getSession: async (req, res) => {
            return 'userone-session-token';
        },
        debug: true,
    })
);

// Simple route to check server is running
app.get('/', (req, res) => {
    res.send('Hello from Sashi Express TypeScript Server!');
});

app.listen(port, () => {
    console.log(`Server running at http://localhost:${port}`);
    listRoutes(app);
});<|MERGE_RESOLUTION|>--- conflicted
+++ resolved
@@ -1,16 +1,10 @@
-<<<<<<< HEAD
 import { createMiddleware } from '@sashimo/lib';
 import express, { NextFunction, Request, Response } from 'express';
 import { Express } from 'express-serve-static-core';
 import './services/file_service';
 import './services/user_service';
-=======
-import { createMiddleware } from "@sashimo/lib"
-import express, { NextFunction, Request, Response } from "express"
-import { Express } from "express-serve-static-core"
-import "./services/file_service"
-import "./services/user_service"
->>>>>>> 75ad1538
+
+
 
 require('dotenv').config();
 
@@ -36,11 +30,11 @@
             layer.handle.stack.forEach((subLayer: any) =>
                 printRoutes(
                     pathPrefix +
-                        (layer.regexp.source !== '^\\/?$'
-                            ? layer.regexp.source
-                                  .replace(/\\\//g, '/')
-                                  .replace(/(\/\^|\/\(\?)/g, '')
-                            : ''),
+                    (layer.regexp.source !== '^\\/?$'
+                        ? layer.regexp.source
+                            .replace(/\\\//g, '/')
+                            .replace(/(\/\^|\/\(\?)/g, '')
+                        : ''),
                     subLayer
                 )
             );
@@ -60,8 +54,8 @@
                 printRoutes(
                     middleware.regexp.source !== '^\\/?$'
                         ? middleware.regexp.source
-                              .replace(/\\\//g, '/')
-                              .replace(/(\/\^|\/\(\?)/g, '')
+                            .replace(/\\\//g, '/')
+                            .replace(/(\/\^|\/\(\?)/g, '')
                         : '',
                     layer
                 )
