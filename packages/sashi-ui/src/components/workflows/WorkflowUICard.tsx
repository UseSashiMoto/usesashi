import { Button } from '@/components/Button';
import { Badge } from '@/components/ui/badge';
import { Card, CardContent, CardDescription, CardFooter, CardHeader, CardTitle } from '@/components/ui/card';
import { Input } from '@/components/ui/input';
import { Label } from '@/components/ui/label';
import { Select, SelectContent, SelectItem, SelectTrigger, SelectValue } from '@/components/ui/select';
import { Switch } from '@/components/ui/switch';
import { Tabs, TabsContent, TabsList, TabsTrigger } from '@/components/ui/tabs';
import { Textarea } from '@/components/ui/textarea';
import { Tooltip } from '@/components/ui/tooltip';
import useAppStore from '@/store/chat-store';
import { WorkflowStorage } from '@/utils/workflowStorage';
import { TooltipContent, TooltipProvider, TooltipTrigger } from '@radix-ui/react-tooltip';
import axios from 'axios';
import { Check, Code, Copy, GripVertical, Pin, PinOff, X } from 'lucide-react';
import React, { useRef, useState } from 'react';
import { FormPayload, LabelPayload, UIWorkflowDefinition, WorkflowResult } from '../../models/payload';
import { WorkflowResultViewer } from './WorkflowResultViewer';

interface WorkflowUICardProps {
  workflow: UIWorkflowDefinition;
  apiUrl: string;
  onClose?: () => void;
  onSave?: (workflowId: string) => void;
  onPin?: (isPinned: boolean) => void;
  onExecute?: () => void;
  isDraggable?: boolean;
  isInChat?: boolean;
}

export const WorkflowUICard: React.FC<WorkflowUICardProps> = ({
  workflow,
  apiUrl,
  onClose,
  onSave,
  onPin,
  onExecute,
  isDraggable = false,
  isInChat = true,
}) => {
  const [formData, setFormData] = useState<Record<string, any>>({});
  const [results, setResults] = useState<WorkflowResult[]>(() => {
    // Initialize with existing results if available
    return workflow.workflow.executionResults || [];
  });
  const [isExecuting, setIsExecuting] = useState(false);
  const [isPinned, setIsPinned] = useState(false);
  const [activeTab, setActiveTab] = useState(() => {
    // Default to results tab if results are available
    return workflow.workflow.executionResults && workflow.workflow.executionResults.length > 0 ? 'results' : 'workflow';
  });
  const [isCopied, setIsCopied] = useState(false);
<<<<<<< HEAD
  const connectedToHub = useAppStore((state) => state.connectedToHub);
=======
  const formRef = useRef<HTMLFormElement>(null);
>>>>>>> de37ec74

  // Form field validation
  const isFormValid = () => {
    const formPayload = workflow.entry.payload as FormPayload;
    if (!formPayload?.fields) return true;

    return formPayload.fields.every((field) => {
      if (field.required) {
        return formData[field.key] !== undefined && formData[field.key] !== '';
      }
      return true;
    });
  };

  // Handle different input types
  const handleInputChange = (key: string, value: any) => {
    setFormData((prev) => ({ ...prev, [key]: value }));
  };

  // Execute workflow with form data
  const handleExecute = async () => {
    // If external execution handler is provided, use that
    if (onExecute) {
      onExecute();
      return;
    }

    // Otherwise, use internal execution logic
    setIsExecuting(true);

    try {
      // Create a copy of the workflow with form data
      const workflowWithFormData = { ...workflow.workflow };

      // Update actions to include form data
      if (workflowWithFormData.actions) {
        workflowWithFormData.actions = workflowWithFormData.actions.map((action) => {
          const updatedParams = { ...action.parameters };

          // Replace parameter values with form data where appropriate
          for (const key in updatedParams) {
            // Check if field exists in our form data
            if (formData[key] !== undefined) {
              updatedParams[key] = formData[key];
            }
          }

          return {
            ...action,
            parameters: updatedParams,
          };
        });
      }

      const response = await axios.post(`${apiUrl}/workflow/execute`, {
        workflow: workflowWithFormData,
      });

      setResults(response.data.results || []);
      // Switch to results tab after execution
      setActiveTab('results');
    } catch (error) {
      console.error('Error executing workflow:', error);
    } finally {
      setIsExecuting(false);
    }
  };

  // Toggle pinned state
  const togglePin = () => {
    const newPinnedState = !isPinned;
    setIsPinned(newPinnedState);
    if (onPin) onPin(newPinnedState);
  };

  // Copy workflow to clipboard
  const copyWorkflow = () => {
    navigator.clipboard.writeText(JSON.stringify(workflow, null, 2));
    setIsCopied(true);
    setTimeout(() => setIsCopied(false), 2000);
  };

  // Save workflow
  const saveWorkflow = () => {
    if (!connectedToHub) {
      return;
    }

    try {
      const workflowStorage = new WorkflowStorage();

      // Create a SavedWorkflow object with a unique ID based on timestamp
      const workflowId = `workflow-${Date.now()}`;
      const savedWorkflow = {
        id: workflowId,
        name: workflow.entry.description || 'Unnamed Workflow',
        description: `Saved from ${workflow.entry.entryType} workflow`,
        timestamp: new Date().toISOString(),
        workflow: workflow.workflow,
        results: results.length > 0 ? results.map((result) => result.uiElement) : undefined,
        tags: ['saved'],
        favorited: false,
      };

      // Save to storage
      workflowStorage.saveWorkflow(savedWorkflow);

      // Call onSave callback if provided
      if (onSave) {
        onSave(workflowId);
      }
    } catch (error) {
      console.error('Error saving workflow to dashboard:', error);
      alert('Failed to save workflow to dashboard');
    }
  };

  // Render form fields based on type
  const renderFormField = (field: any) => {
    switch (field.type) {
      case 'string':
        return (
          <Input
            placeholder={field.label || field.key}
            value={formData[field.key] || ''}
            onChange={(e) => handleInputChange(field.key, e.target.value)}
            required={field.required}
          />
        );
      case 'number':
        return (
          <Input
            type="number"
            placeholder={field.label || field.key}
            value={formData[field.key] || ''}
            onChange={(e) => handleInputChange(field.key, parseFloat(e.target.value))}
            required={field.required}
          />
        );
      case 'boolean':
        return (
          <div className="flex items-center space-x-2">
            <Switch
              checked={!!formData[field.key]}
              onCheckedChange={(checked) => handleInputChange(field.key, checked)}
              id={`switch-${field.key}`}
            />
            <Label htmlFor={`switch-${field.key}`}>{formData[field.key] ? 'Enabled' : 'Disabled'}</Label>
          </div>
        );
      case 'enum':
        return (
          <div className="relative overflow-visible">
            <Select value={formData[field.key] || ''} onValueChange={(value) => handleInputChange(field.key, value)}>
              <SelectTrigger className="w-full">
                <SelectValue placeholder={field.label || field.key} />
              </SelectTrigger>
              <SelectContent
                position="popper"
                side="bottom"
                align="start"
                sideOffset={4}
                className="z-[9999] max-h-[200px] overflow-y-auto"
              >
                {field.enumValues?.map((value: string) => (
                  <SelectItem key={value} value={value}>
                    {value}
                  </SelectItem>
                ))}
              </SelectContent>
            </Select>
          </div>
        );
      case 'text':
        return (
          <Textarea
            placeholder={field.label || field.key}
            value={formData[field.key] || ''}
            onChange={(e) => handleInputChange(field.key, e.target.value)}
            required={field.required}
          />
        );
      default:
        return (
          <Input
            placeholder={field.label || field.key}
            value={formData[field.key] || ''}
            onChange={(e) => handleInputChange(field.key, e.target.value)}
            required={field.required}
          />
        );
    }
  };

  return (
    <Card className={`w-full md:w-[500px] ${isDraggable ? 'cursor-grab active:cursor-grabbing' : ''}`}>
      <CardHeader className="pb-2 flex flex-row items-start justify-between">
        <div>
          <CardTitle className="flex items-center gap-2">
            {workflow.entry.description || 'Workflow'}
            <Badge variant="outline" className="ml-2">
              {workflow.entry.entryType}
            </Badge>
          </CardTitle>
          {workflow.workflow.actions && (
            <CardDescription>
              {workflow.workflow.actions.length} action{workflow.workflow.actions.length !== 1 ? 's' : ''}
            </CardDescription>
          )}
        </div>

        <div className="flex items-center gap-1">
          {isDraggable && (
            <Button variant="ghost" size="icon" className="cursor-grab">
              <GripVertical className="h-4 w-4" />
            </Button>
          )}

          {onPin && (
            <TooltipProvider>
              <Tooltip>
                <TooltipTrigger asChild>
                  <Button variant="ghost" size="icon" onClick={togglePin}>
                    {isPinned ? <PinOff className="h-4 w-4" /> : <Pin className="h-4 w-4" />}
                  </Button>
                </TooltipTrigger>
                <TooltipContent>
                  <p>{isPinned ? 'Unpin' : 'Pin to dashboard'}</p>
                </TooltipContent>
              </Tooltip>
            </TooltipProvider>
          )}

          <TooltipProvider>
            <Tooltip>
              <TooltipTrigger asChild>
                <Button variant="ghost" size="icon" onClick={copyWorkflow}>
                  {isCopied ? <Check className="h-4 w-4 text-green-500" /> : <Copy className="h-4 w-4" />}
                </Button>
              </TooltipTrigger>
              <TooltipContent>
                <p>Copy workflow</p>
              </TooltipContent>
            </Tooltip>
          </TooltipProvider>

          {onClose && (
            <Button variant="ghost" size="icon" onClick={onClose}>
              <X className="h-4 w-4" />
            </Button>
          )}
        </div>
      </CardHeader>

      <Tabs value={activeTab} onValueChange={setActiveTab} className="w-full">
        <TabsList className="grid w-full grid-cols-3">
          <TabsTrigger value="workflow">Workflow</TabsTrigger>
          <TabsTrigger value="steps">Steps</TabsTrigger>
          <TabsTrigger value="results" disabled={results.length === 0}>
            Results
          </TabsTrigger>
        </TabsList>

        <TabsContent value="workflow">
          <CardContent className="pt-4 pb-2">
            {workflow.entry.entryType === 'button' ? (
              <Button onClick={handleExecute} disabled={isExecuting} className="w-full">
                {isExecuting ? 'Running...' : workflow.entry.description || 'Execute'}
              </Button>
            ) : workflow.entry.entryType === 'form' ? (
              <form
                onSubmit={(e) => {
                  e.preventDefault();
                  handleExecute();
                }}
                className="space-y-4 overflow-visible"
              >
                {(workflow.entry.payload as FormPayload)?.fields?.map((field) => (
                  <div key={field.key} className="space-y-2 overflow-visible">
                    <Label htmlFor={field.key}>
                      {field.label || field.key}
                      {field.required && <span className="text-red-500 ml-1">*</span>}
                    </Label>
                    {renderFormField(field)}
                  </div>
                ))}

                <Button type="submit" disabled={isExecuting || !isFormValid()} className="w-full mt-4">
                  {isExecuting ? 'Running...' : 'Execute'}
                </Button>
              </form>
            ) : workflow.entry.entryType === 'label' ? (
              <div className="space-y-4">
                <div
                  className={`p-4 rounded-md ${
                    (workflow.entry.payload as LabelPayload)?.isError
                      ? 'bg-red-50 text-red-700 dark:bg-red-950 dark:text-red-300'
                      : 'bg-blue-50 text-blue-700 dark:bg-blue-950 dark:text-blue-300'
                  }`}
                >
                  <div className="font-medium mb-1">{workflow.entry.description || 'Message'}</div>
                  {(workflow.entry.payload as LabelPayload)?.message && (
                    <div className="text-sm">{(workflow.entry.payload as LabelPayload).message}</div>
                  )}
                </div>
              </div>
            ) : (
              <div className="text-center py-4">Unknown UI type: {workflow.entry.entryType}</div>
            )}
          </CardContent>
        </TabsContent>

        <TabsContent value="steps">
          <CardContent>
            <div className="space-y-4">
              <div className="bg-blue-50 dark:bg-blue-900/20 p-3 rounded-md">
                <h3 className="text-sm font-medium text-blue-800 dark:text-blue-300">About this workflow</h3>
                <p className="text-sm text-blue-600 dark:text-blue-400 mt-1">
                  Review the steps that will be executed when you run this workflow. This helps you understand exactly
                  what will happen.
                </p>
              </div>

              <h3 className="text-sm font-medium mb-2">This workflow will execute these steps:</h3>

              <div className="border rounded-md divide-y">
                {workflow.workflow.actions.map((action, index) => (
                  <div key={index} className="p-3 bg-slate-50 dark:bg-slate-900">
                    <div className="flex items-start">
                      <div className="h-6 w-6 flex items-center justify-center rounded-full bg-blue-100 text-blue-600 dark:bg-blue-900 dark:text-blue-300 mr-2 flex-shrink-0 mt-0.5">
                        {index + 1}
                      </div>
                      <div className="flex-1">
                        <div className="font-medium flex items-center">
                          <span className="mr-1">{action.tool.replace(/^functions\./, '')}</span>
                          <Badge variant="outline" className="ml-1 text-xs">
                            Function
                          </Badge>
                        </div>
                        <div className="text-sm text-slate-500 dark:text-slate-400 mt-1">{action.description}</div>

                        {Object.keys(action.parameters).length > 0 && (
                          <div className="mt-2 text-xs bg-slate-100 dark:bg-slate-800 p-2 rounded overflow-hidden">
                            <div className="font-mono flex items-center text-xs mb-1">
                              <Code className="h-3 w-3 mr-1" /> Parameters:
                            </div>
                            {Object.entries(action.parameters).map(([key, value]) => (
                              <div key={key} className="pl-3 font-mono break-all">
                                {key}:{' '}
                                {typeof value === 'string'
                                  ? `"${value.length > 30 ? value.substring(0, 30) + '...' : value}"`
                                  : JSON.stringify(value)}
                              </div>
                            ))}
                          </div>
                        )}
                      </div>
                    </div>
                  </div>
                ))}
              </div>

              {workflow.workflow.actions.length === 0 && (
                <div className="text-center py-6 text-slate-500 dark:text-slate-400">
                  This workflow doesn't have any steps defined.
                </div>
              )}

              <div className="flex justify-center mt-4">
                <Button variant="outline" onClick={() => setActiveTab('workflow')} className="w-full">
                  Continue to Execution
                </Button>
              </div>
            </div>
          </CardContent>
        </TabsContent>

        <TabsContent value="results">
          <CardContent>
            {results.length > 0 ? (
              <WorkflowResultViewer results={results.map((result) => result.uiElement)} />
            ) : (
              <div className="text-center text-muted-foreground py-4">No results to display yet</div>
            )}
          </CardContent>
        </TabsContent>
      </Tabs>

      {isInChat && (
        <CardFooter className="flex justify-end pt-0">
          <TooltipProvider>
            <Tooltip>
              <TooltipTrigger asChild>
                <div>
                  <Button variant="outline" size="sm" onClick={saveWorkflow} disabled={!connectedToHub}>
                    Save to Dashboard
                  </Button>
                </div>
              </TooltipTrigger>
              {!connectedToHub && (
                <TooltipContent>
                  <p>Cannot save workflow: Hub connection required</p>
                </TooltipContent>
              )}
            </Tooltip>
          </TooltipProvider>
        </CardFooter>
      )}
    </Card>
  );
};<|MERGE_RESOLUTION|>--- conflicted
+++ resolved
@@ -50,11 +50,8 @@
     return workflow.workflow.executionResults && workflow.workflow.executionResults.length > 0 ? 'results' : 'workflow';
   });
   const [isCopied, setIsCopied] = useState(false);
-<<<<<<< HEAD
   const connectedToHub = useAppStore((state) => state.connectedToHub);
-=======
   const formRef = useRef<HTMLFormElement>(null);
->>>>>>> de37ec74
 
   // Form field validation
   const isFormValid = () => {
