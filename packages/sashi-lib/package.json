{
    "name": "sashi-lib",
<<<<<<< HEAD
    "version": "1.0.0",
=======
    "version": "2.0.0",
>>>>>>> 36f56bd5
    "description": "Tool to integrate AI admin tools into your application",
    "main": "dist/index.js",
    "module": "./dist/index.mjs",
    "types": "dist/index.d.ts",
    "private": true,
    "repository": "",
    "keywords": [
        "react",
        "ai",
        "admin-tools"
    ],
    "author": "Your Name <your.email@example.com>",
    "license": "MIT",
    "files": [
        "dist/**"
    ],
    "scripts": {
        "build": "echo 'Starting build...' && tsup src/index.ts --format cjs, esm --dts && echo 'Build completed!' ",
        "prepublish": "yarn build",
        "dev": "tsup --watch",
        "lint": "TIMING=1 eslint --fix",
        "seed": "ts-node ./scripts/seed.ts",
        "test": "jest",
        "test-ask": "ts-node ./src/ask-ai.ts",
        "publish": "yarn build lint test && changeset version && changeset publish"
    },
    "peerDependencies": {
        "body-parser": "^1.19.0",
        "cors": "^2.8.5",
        "express": "^4.17.1"
    },
    "devDependencies": {
        "@changesets/cli": "^2.27.7",
        "@types/body-parser": "^1.19.5",
        "@types/cors": "^2.8.17",
        "@types/express": "^4.17.21",
        "@types/ioredis": "^4.28.0",
        "@types/jest": "^27.0.3",
        "@types/pg": "^8.11.6",
        "axios": "^0.21.1",
        "eslint": "^8.33.0",
        "jest": "^27.4.5",
        "ts-jest": "^29.2.3",
        "tsup": "^6.1.2",
        "typescript": "^5.4.5"
    },
    "dependencies": {
        "@changesets/cli": "^2.27.7",
        "body-parser": "^1.20.2",
        "cors": "^2.8.5",
        "crypto": "^1.0.1",
        "dotenv": "^16.4.5",
        "express": "^4.19.2",
        "firebase": "^10.12.4",
        "ioredis": "^4.27.8",
        "mongodb": "^4.2.0",
        "mysql2": "^2.3.0",
        "openai": "^4.53.2",
        "pg": "^8.7.1",
        "zod": "^3.23.8"
    },
    "prisma": {
        "schema": "prisma/schema.prisma"
    },
    "jest": {
        "preset": "ts-jest",
        "testEnvironment": "node"
    },
    "publishConfig": {
        "access": "public"
    }
}<|MERGE_RESOLUTION|>--- conflicted
+++ resolved
@@ -1,10 +1,6 @@
 {
     "name": "sashi-lib",
-<<<<<<< HEAD
-    "version": "1.0.0",
-=======
     "version": "2.0.0",
->>>>>>> 36f56bd5
     "description": "Tool to integrate AI admin tools into your application",
     "main": "dist/index.js",
     "module": "./dist/index.mjs",
