--- conflicted
+++ resolved
@@ -1,18 +1,10 @@
-<<<<<<< HEAD
 import axios from "axios"
 import bodyParser from "body-parser"
 import cors from "cors"
-import {NextFunction, Request, Response, Router} from "express"
-import {ParamsDictionary} from "express-serve-static-core"
-import {ParsedQs} from "qs"
-=======
-import axios from 'axios';
-import bodyParser from 'body-parser';
-import cors from 'cors';
-import { NextFunction, Request, Response, Router } from 'express';
-import { ParamsDictionary } from 'express-serve-static-core';
-import { ParsedQs } from 'qs';
->>>>>>> 4b31d4b5
+import { NextFunction, Request, Response, Router } from "express"
+import { ParamsDictionary } from "express-serve-static-core"
+import { ParsedQs } from "qs"
+
 import {
     callFunctionFromRegistryFromObject,
     getFunctionAttributes,
@@ -20,25 +12,16 @@
     getRepoRegistry,
     toggleFunctionActive,
     VisualizationFunction
-<<<<<<< HEAD
 } from "./ai-function-loader"
-import {AIBot} from "./aibot"
-import {RepoMetadata} from "./models/repo-metadata"
-import {createSashiHtml} from "./utils"
-=======
-} from './ai-function-loader';
-import { AIBot } from './aibot';
-import { MetaData, RepoMetadata } from './models/repo-metadata';
-import { createSashiHtml } from './utils';
->>>>>>> 4b31d4b5
-
-
-<<<<<<< HEAD
-=======
+import { AIBot } from "./aibot"
+
+import { MetaData, RepoMetadata } from './models/repo-metadata'
+import { createSashiHtml } from './utils'
+
+
 const HEADER_API_TOKEN = 'x-api-token';
 const HEADER_REPO_TOKEN = 'x-repo-token';
 
->>>>>>> 4b31d4b5
 function getUniqueId() {
     return (
         Math.random().toString(36).substring(2) +
@@ -107,15 +90,12 @@
     hubUrl?: string // hub where all the repos are hosted
     version?: number //current version of your repo
     addStdLib?: boolean // add the standard library to the hub
-<<<<<<< HEAD
     useCloud?: boolean
-=======
     langFuseInfo?: {
         publicKey: string
         secretKey: string
         baseUrl: string
     }
->>>>>>> 4b31d4b5
     getSession?: (req: Request, res: Response) => Promise<string> // function to get the session id fot a request
 }
 
@@ -134,14 +114,9 @@
         hubUrl = 'https://hub.usesashi.com',
         version = 1,
         addStdLib = true,
-<<<<<<< HEAD
         useCloud = true,
         getSession
     } = options
-=======
-        getSession,
-    } = options;
->>>>>>> 4b31d4b5
 
     if (addStdLib) {
         repos.push("sashi-stdlib")
@@ -170,15 +145,12 @@
         next(); // Continue to the next middleware or route handler
     });
 
-<<<<<<< HEAD
     const aiBot = new AIBot({
         apiKey: openAIKey,
-        sashiSecretKey: useCloud ? apiSecretKey : undefined,
-        hubUrl
+        sashiSecretKey: apiSecretKey,
+        hubUrl,
+        useCloud
     })
-=======
-    const aiBot = new AIBot(openAIKey, langFuseInfo)
->>>>>>> 4b31d4b5
 
     router.get('/check_hub_connection', async (_req, res) => {
         try {
@@ -213,15 +185,10 @@
                             active: functionAtribute?.active ?? true,
                         };
                     }
-<<<<<<< HEAD
                 )
             }
 
             console.log("hub url metadata", `${hubUrl}/metadata`)
-=======
-                ),
-            };
->>>>>>> 4b31d4b5
             await axios.post(
                 `${hubUrl}/metadata`,
                 { metadata, version },
@@ -234,12 +201,8 @@
                 console.error('Failed to send metadata to hub:', error);
             });
         } catch (error) {
-<<<<<<< HEAD
             console.error(error)
             console.error(`No access to hub: ${hubUrl}/metadata`)
-=======
-            console.error('No access to hub:', error);
->>>>>>> 4b31d4b5
         }
     };
 
@@ -439,36 +402,6 @@
         const context = trim_array(previous, 20);
         const system_prompt = getSystemPrompt();
 
-<<<<<<< HEAD
-            try {
-                const result = await aiBot.chatCompletion({
-                    temperature: 0.3,
-                    messages: messages.filter(
-                        (message) =>
-                            typeof message.content !== "object" ||
-                            message.content === null
-                    )
-                })
-
-                const shouldShowVisualization =
-                    await aiBot.shouldShowVisualization({
-                        messages: [
-                            ...messages,
-                            {
-                                id: getUniqueId(),
-                                role: "assistant",
-                                content: result?.message.content,
-                                created_at: new Date().toISOString()
-                            }
-                        ],
-                        viz_tools: Array.from(
-                            getFunctionRegistry().values()
-                        ).filter(
-                            (func) => func instanceof VisualizationFunction
-                        ) as unknown as VisualizationFunction[]
-                    })
-
-=======
         let messages: any[] = [{ role: 'system', content: system_prompt }];
         if (context.length > 0) {
             messages = messages.concat(context);
@@ -534,7 +467,6 @@
 
             try {
                 const result = await processFunctionRequest({ tools, previous })
->>>>>>> 4b31d4b5
                 res.json({
                     output: result?.output,
                     tool_calls: result.tool_calls,
@@ -552,28 +484,12 @@
 
             const { inquiry, previous } = req.body;
             try {
-<<<<<<< HEAD
-                const result = await aiBot.chatCompletion({
-                    temperature: 0.3,
-                    messages: messages.filter(
-                        (message) =>
-                            typeof message.content !== "object" ||
-                            message.content === null
-                    )
-                })
-
-                res.json({
-                    output: result?.message
-                })
-            } catch (error: any) {
-=======
                 const result = await processChatRequest({ inquiry, previous })
 
                 res.json({
                     output: result?.message,
                 });
             } catch (e: any) {
->>>>>>> 4b31d4b5
                 res.status(500).json({
                     message: 'Error processing request',
                     error: e.message,
