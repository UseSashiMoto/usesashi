--- conflicted
+++ resolved
@@ -8,23 +8,15 @@
     callFunctionFromRegistryFromObject,
     getFunctionAttributes,
     getFunctionRegistry,
-<<<<<<< HEAD
     getRepoRegistry,
     registerRepo,
     toggleFunctionActive,
+    VisualizationFunction
 } from './ai-function-loader';
 import { AIBot } from './aibot';
 import { MetaData, RepoMetadata } from './models/repo-metadata';
 import { createSashiHtml } from './utils';
-=======
-    registerRepoFunctionsIntoAI,
-    toggleFunctionActive,
-    VisualizationFunction
-} from "./ai-function-loader"
-import {AIBot} from "./aibot"
-import {RepoMetadata} from "./models/repo-metadata"
-import {createSashiHtml} from "./utils"
->>>>>>> 75ad1538
+
 
 const HEADER_API_TOKEN = 'x-api-token';
 const HEADER_REPO_TOKEN = 'x-repo-token';
@@ -88,18 +80,7 @@
 }
 
 interface MiddlewareOptions {
-<<<<<<< HEAD
-    openAIKey: string;
-    repos?: RepoSubscription[];
-    sashiServerUrl?: string; //where the sashi server is hosted if you can't find it automatically
-    apiSecretKey?: string; // used to validate requests from and to the hub
-    repoSecretKey?: string; // used to upload metadata for a specific repo
-    hubUrl?: string; // hub where all the repos are hosted
-    version?: number; //current version of your repo
-    addStdLib?: boolean; // add the standard library to the hub
-    getSession?: (req: Request, res: Response) => Promise<string>; // function to get the session id fot a request
     debug?: boolean; // enable debug mode
-=======
     openAIKey: string
     repos?: string[]
     sashiServerUrl?: string //where the sashi server is hosted if you can't find it automatically
@@ -114,7 +95,6 @@
         baseUrl: string
     }
     getSession?: (req: Request, res: Response) => Promise<string> // function to get the session id fot a request
->>>>>>> 75ad1538
 }
 
 export interface DatabaseClient {
@@ -172,11 +152,7 @@
         next(); // Continue to the next middleware or route handler
     });
 
-<<<<<<< HEAD
-    const aiBot = new AIBot(openAIKey);
-=======
     const aiBot = new AIBot(openAIKey, langFuseInfo)
->>>>>>> 75ad1538
 
     router.get('/check_hub_connection', async (_req, res) => {
         const connectedData = await axios.get(`${hubUrl}/ping`, {
@@ -462,17 +438,12 @@
             try {
                 const result = await aiBot.chatCompletion({
                     temperature: 0.3,
-<<<<<<< HEAD
-                    messages,
-                });
-=======
                     messages: messages.filter(
                         (message) =>
                             typeof message.content !== "object" ||
                             message.content === null
                     )
                 })
->>>>>>> 75ad1538
 
                 const shouldShowVisualization =
                     await aiBot.shouldShowVisualization({
@@ -495,12 +466,8 @@
                 res.json({
                     output: result?.message,
                     tool_calls: result?.message?.tool_calls,
-<<<<<<< HEAD
-                });
-=======
                     visualization: shouldShowVisualization
                 })
->>>>>>> 75ad1538
             } catch (error: any) {
                 res.status(500).json({
                     message: 'Error processing request',
@@ -523,17 +490,12 @@
             try {
                 const result = await aiBot.chatCompletion({
                     temperature: 0.3,
-<<<<<<< HEAD
-                    messages,
-                });
-=======
                     messages: messages.filter(
                         (message) =>
                             typeof message.content !== "object" ||
                             message.content === null
                     )
                 })
->>>>>>> 75ad1538
 
                 res.json({
                     output: result?.message,
@@ -548,9 +510,8 @@
     });
 
     router.get('/', async (req, res) => {
-        const newPath = `${
-            sashiServerUrl ?? req.originalUrl.replace(/\/$/, '')
-        }/bot`;
+        const newPath = `${sashiServerUrl ?? req.originalUrl.replace(/\/$/, '')
+            }/bot`;
 
         res.redirect(newPath);
         return;
