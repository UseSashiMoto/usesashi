--- conflicted
+++ resolved
@@ -4,12 +4,8 @@
 import fetchMock from 'jest-fetch-mock';
 import OpenAI from 'openai';
 import supertest from 'supertest';
-<<<<<<< HEAD
 import { createMiddleware } from './middleware';
-=======
-import { AIFunction, registerFunctionIntoAI } from './ai-function-loader';
-import { createMiddleware, validateRepoRequest } from './middleware';
->>>>>>> 70229b01
+
 
 
 fetchMock.enableMocks(); // Enable fetch mocks
@@ -234,279 +230,4 @@
     });
 
     // Adjust the rest of your test cases similarly
-<<<<<<< HEAD
-=======
-});
-
-describe('validateRepoRequest Middleware', () => {
-    let app: express.Application;
-    let request: ReturnType<typeof supertest>;
-
-    beforeEach(() => {
-        app = express();
-
-        // Mock sashiServerUrl and repoSecretKey
-        const sashiServerUrl = undefined; // Let it be undefined to use req.get('host')
-        const repoSecretKey = 'test-repo-secret-key';
-
-        // Apply the middleware to the test app
-        app.use(
-            validateRepoRequest({ sashiServerUrl, repoSecretKey }),
-            (req: Request, res: Response) => {
-                res.status(200).json({ message: 'Middleware passed' });
-            }
-        );
-
-        request = supertest(app);
-    });
-
-    it('should handle invalid currentUrl correctly', async () => {
-        const invalidCurrentUrl = 'invalid-url';
-        // Mock req.get to return invalidCurrentUrl
-        jest.spyOn(express.request, 'get').mockImplementation((headerName: string) => {
-            if (headerName === 'host') {
-                return invalidCurrentUrl;
-            }
-            return '';
-        });
-
-        const response = await request
-            .get('/')
-            .set('Origin', 'http://example.com')
-            .set('x-repo-token', 'test-repo-secret-key');
-
-        expect(response.status).toBe(200);
-        expect(response.body).toEqual({ message: 'Middleware passed' });
-    });
-
-
-    it('should allow request to proceed when origin is missing', async () => {
-        const response = await request
-            .get('/')
-            .set('x-repo-token', 'test-repo-secret-key');
-
-        expect(response.status).toBe(200);
-        expect(response.body).toEqual({ message: 'Middleware passed' });
-    });
-
-    it('should allow request to proceed when origin is an empty string', async () => {
-        const response = await request
-            .get('/')
-            .set('Origin', '')
-            .set('x-repo-token', 'test-repo-secret-key');
-
-        expect(response.status).toBe(200);
-        expect(response.body).toEqual({ message: 'Middleware passed' });
-    });
-});
-
-interface MockAIFunction {
-    getName: () => string;
-    getDescription: () => string;
-    getParams: () => any[];
-    execute: jest.Mock;
-}
-
-describe.skip('Workflow Execution', () => {
-    let app: express.Application;
-    let request: ReturnType<typeof supertest>;
-    let mockFunctionRegistry: Map<string, MockAIFunction>;
-
-    beforeEach(() => {
-        app = express();
-        app.use(express.json());
-
-        // Reset function registry mock
-        mockFunctionRegistry = new Map();
-
-        // Mock the function registry before creating middleware
-        jest.spyOn(require('./ai-function-loader'), 'getFunctionRegistry')
-            .mockReturnValue(mockFunctionRegistry);
-
-        // Clear all mocks before each test
-        jest.clearAllMocks();
-
-        // Create middleware after mocking function registry
-        const router = createMiddleware({
-            openAIKey: process.env.OPENAI_API_KEY as string,
-            useCloud: false,
-            sashiServerUrl: 'https://example.com',
-            apiSecretKey: 'test-secret-key',
-        });
-
-        app.use(router);
-        request = supertest(app);
-    });
-
-    describe('Array and Mapping Support', () => {
-        beforeEach(() => {
-            // Register common mock functions used across tests
-            const get_all_users = new AIFunction('get_all_users', 'Get all users')
-                .args()
-                .returns({
-                    name: 'users',
-                    type: 'array',
-                    description: 'Array of user objects'
-                })
-                .implement(async () => {
-                    return [
-                        { email: 'user1@test.com', name: 'User 1' },
-                        { email: 'user2@test.com', name: 'User 2' }
-                    ];
-                });
-
-            registerFunctionIntoAI('get_all_users', get_all_users);
-        });
-
-        test('should handle array notation in parameter references', async () => {
-            // Register specific mock for this test
-            const get_user_files = new AIFunction('get_user_files', 'Get user files')
-                .args({
-                    name: 'userId',
-                    type: 'string',
-                    description: 'User ID to get files for',
-                    required: true
-                })
-                .returns({
-                    name: 'files',
-                    type: 'object',
-                    description: 'Object containing array of files'
-                })
-                .implement(async (params: { userId: string }) => {
-                    return { files: [`files for ${params.userId}`] };
-                });
-
-            registerFunctionIntoAI('get_user_files', get_user_files);
-
-            const workflow = {
-                actions: [
-                    {
-                        id: 'get_users',
-                        tool: 'get_all_users',
-                        parameters: {}
-                    },
-                    {
-                        id: 'get_files',
-                        tool: 'get_user_files',
-                        parameters: {
-                            userId: 'get_users[*].email'
-                        }
-                    }
-                ]
-            };
-
-            const response = await request.post('/workflow/execute')
-                .send({ workflow, debug: true });
-
-            expect(response.status).toBe(200);
-            expect(response.body.success).toBe(true);
-            expect(response.body.results).toHaveLength(1);
-
-            // Verify the results contain the mapped files
-            const result = response.body.results[0];
-            expect(result.result).toHaveProperty('files');
-            expect(Array.isArray(result.result.files)).toBe(true);
-        });
-
-        test('should handle mapping actions with map: true', async () => {
-            // Register specific mock for this test
-            const process_user = new AIFunction('process_user', 'Process a user')
-                .args({
-                    name: 'user',
-                    type: 'object',
-                    description: 'User object to process',
-                    required: true
-                })
-                .returns({
-                    name: 'result',
-                    type: 'object',
-                    description: 'Processing result'
-                })
-                .implement(async (params: { user: { email: string, name: string } }) => {
-                    return { processed: true, userId: params.user.email };
-                });
-
-            registerFunctionIntoAI('process_user', process_user);
-
-            const workflow = {
-                actions: [
-                    {
-                        id: 'get_users',
-                        tool: 'get_all_users',
-                        parameters: {}
-                    },
-                    {
-                        id: 'process_users',
-                        tool: 'process_user',
-                        map: true,
-                        parameters: {
-                            user: 'get_users[*]'
-                        }
-                    }
-                ]
-            };
-
-            const response = await request.post('/workflow/execute')
-                .send({ workflow, debug: true });
-
-            expect(response.status).toBe(200);
-            expect(response.body.success).toBe(true);
-            expect(response.body.results).toHaveLength(1);
-
-            // Verify the results contain the mapped processed users
-            const result = response.body.results[0];
-            expect(Array.isArray(result.result)).toBe(true);
-            expect(result.result).toHaveLength(2);
-            expect(result.result[0]).toHaveProperty('processed', true);
-            expect(result.result[1]).toHaveProperty('processed', true);
-        });
-
-        test('should handle errors in array mapping', async () => {
-            // Register specific mock for this test
-            const process_user = new AIFunction('process_user', 'Process a user')
-                .args({
-                    name: 'user',
-                    type: 'object',
-                    description: 'User object to process',
-                    required: true
-                })
-                .returns({
-                    name: 'result',
-                    type: 'object',
-                    description: 'Processing result'
-                })
-                .implement(async () => {
-                    throw new Error('Processing failed');
-                });
-
-            registerFunctionIntoAI('process_user', process_user);
-
-            const workflow = {
-                actions: [
-                    {
-                        id: 'get_users',
-                        tool: 'get_all_users',
-                        parameters: {}
-                    },
-                    {
-                        id: 'process_users',
-                        tool: 'process_user',
-                        map: true,
-                        parameters: {
-                            user: 'get_users[*].nonexistent'
-                        }
-                    }
-                ]
-            };
-
-            const response = await request.post('/workflow/execute')
-                .send({ workflow, debug: true });
-
-            expect(response.status).toBe(500);
-            expect(response.body.error).toBe('Failed to execute workflow');
-            expect(response.body.stepErrors).toBeDefined();
-            expect(response.body.stepErrors.length).toBeGreaterThan(0);
-        });
-    });
->>>>>>> 70229b01
 });