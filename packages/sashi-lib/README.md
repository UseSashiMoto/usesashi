# 🌟 Sashi - Your Magical AI-Powered Admin Companion! 🤖

<h3 align="center" style="color: rgb(12, 80, 255);">Transforming admin tasks into a delightful experience! ✨</h3>

## 🚀 Welcome to the Enchanted World of Sashi

Sashi is the core TypeScript/JavaScript library that powers the Sashi workflow system. It runs inside your app or service and transforms complex admin tasks into simple conversations. With its AI-powered interface, you can perform admin tasks with the ease of a magical spell. 🪄

## ✨ Core Features

-   🔹 **Function Registration Interface**: Declaratively expose your backend functions
-   🔹 **Workflow Execution Runtime**: Run complex workflows with simple commands
-   🔹 **UI Metadata Hooks**: Auto-generate beautiful interfaces
-   🔹 **SashiHub Integration**: Connect with the external SashiHub API
-   🔹 **AI-Powered Chat**: Execute admin tasks with natural language
-   🔹 **Secure & Reliable**: Built-in support for sensitive function confirmation

## 🧩 Core Responsibilities

### 1. Function Registration

-   Provides a `registerFunction()` API to declare named functions, their parameters, and return types
-   Supports:
    -   Zod-based parameter schemas
    -   Sync and async functions
    -   Visualization functions (with metadata)
    -   Repository-scoped functions

<<<<<<< HEAD
### 2. Function Metadata

Functions are registered with:

-   Name/ID
-   Description (used for AI prompt/context)
-   Input parameter schema (Zod)
-   Return value type (for UI rendering)
-   Optional visibility/config flags (e.g., hidden, inactive)
-   Automatically generates metadata used by the AI layer and/or workflow editor
=======
```typescript
import express from "express"
import { createMiddleware } from "@sashimo/lib"

const app = express()

app.use(
    "/sashi",
    createMiddleware({
        openAIKey: process.env.OPENAI_API_KEY || "",
        // Other configuration options
    })
)
```
>>>>>>> 70229b01

### 3. Workflow Execution

-   Accepts a serialized workflow object (steps + parameters) and executes them in sequence
-   Handles:
    -   Parameter chaining
    -   Type conversion
    -   Error catching and reporting
    -   Array mapping ([*] style execution)
    -   Optionally runs in debug mode for step-by-step inspection

### 4. UI Metadata & Type Hints

<<<<<<< HEAD
-   Includes utility to infer UI types from data (e.g., table, badge, graph)
-   Used by the LLM and front-end UI generator to create input/output forms

### 5. Communication with SashiHub (sashihub)

-   Sends workflow save/load requests to sashihub via authenticated API calls
-   Relies on the developer to provide an x-api-token
-   Supports repository metadata sync via forward-call or metadata endpoints

## 🔒 Assumptions and Boundaries

-   sashilib is frontend-safe if used in limited exposure contexts
-   It does not persist workflows itself — all workflow state lives in sashihub
-   It does not handle user auth or rate limiting — this is up to the surrounding app or sashihub

## 🛠️ Use Cases

-   Register custom backend logic to be used in workflows
-   Create a shared interface for internal tools or ops automation
-   Power AI-driven workflows with securely validated parameters
-   Chain local and remote function calls in one workflow

## 📦 Installation

```bash
npm install @usesashi/sashi-lib
=======
```typescript
app.use(
    "/control-panel",
    createMiddleware({
        sashiServerUrl: "http://yourwebsite.com/control-panel",
        // other options...
    })
)
>>>>>>> 70229b01
```

## 🔧 Basic Usage

```typescript
import { createMiddleware, AIFunction } from "@usesashi/sashi-lib"

// Create a function
const getUsers = new AIFunction("get_users", "Get all users")
    .args()
    .returns({
        name: "users",
        type: "array",
        description: "Array of user objects",
    })
    .implement(async () => {
        return [
            { email: "user1@example.com", name: "User 1" },
            { email: "user2@example.com", name: "User 2" },
        ]
    })

// Create middleware
const router = createMiddleware({
    openAIKey: process.env.OPENAI_API_KEY,
    sashiServerUrl: "https://your-server.com",
    apiSecretKey: "your-secret-key",
})

// Use in Express app
app.use(router)
```

## 🏷️ Advanced Examples

### Basic Example

```typescript
import {
    AIArray,
    AIFunction,
    AIObject,
    registerFunctionIntoAI,
<<<<<<< HEAD
} from "@usesashi/sashi-lib"
=======
} from "@sashimo/lib"
>>>>>>> 70229b01

const UserObject = new AIObject("User", "a user in the system", true).field({
    name: "email",
    description: "the email of the user",
    type: "string",
    required: true,
})

const GetUserByIdFunction = new AIFunction("get_user_by_id", "get a user by id")
    .args({
        name: "userId",
        description: "a user's id",
        type: "number",
        required: true,
    })
    .returns(UserObject)
    .implement(async (userId: number) => {
        const user = await getUserById(userId)
        return user
    })

registerFunctionIntoAI("get_user_by_id", GetUserByIdFunction)
```

### Advanced Example: Handling Multiple Objects

```typescript
const ProductObject = new AIObject(
    "Product",
    "a product in the inventory",
    true
)
    .field({
        name: "productId",
        description: "the unique identifier for a product",
        type: "number",
        required: true,
    })
    .field({
        name: "productName",
        description: "the name of the product",
        type: "string",
        required: true,
    })

const GetProductsFunction = new AIFunction(
    "get_products",
    "retrieve a list of products"
)
    .returns(new AIArray(ProductObject))
    .implement(async () => {
        const products = await getAllProducts()
        return products
    })

registerFunctionIntoAI("get_products", GetProductsFunction)
```

<<<<<<< HEAD
## 🛡️ Security
=======
### Example: Using AIArray for Complex Returns

```typescript
const OrderObject = new AIObject("Order", "an order placed by a user", true)
    .field({
        name: "orderId",
        description: "the unique identifier for an order",
        type: "number",
        required: true,
    })
    .field({
        name: "orderDate",
        description: "the date when the order was placed",
        type: "string",
        required: true,
    })

const GetUserOrdersFunction = new AIFunction(
    "get_user_orders",
    "get all orders for a user"
)
    .args({
        name: "userId",
        description: "a user's id",
        type: "number",
        required: true,
    })
    .returns(new AIArray(OrderObject))
    .implement(async (userId: number) => {
        const orders = await getOrdersByUserId(userId)
        return orders
    })

registerFunctionIntoAI("get_user_orders", GetUserOrdersFunction)
```

## 🛡️ Security Spells
>>>>>>> 70229b01

Protect your magical realm with robust security:

```typescript
import { Request, Response, NextFunction } from "express"
<<<<<<< HEAD
import { createMiddleware } from "@usesashi/sashi-lib"
=======
import { createMiddleware } from "@sashimo/lib"
>>>>>>> 70229b01

const verifySessionMiddleware = async (
    req: Request,
    res: Response,
    next: NextFunction
) => {
    const sessionToken = req.headers["x-sashi-session-token"]

    if (!sessionToken) {
        return res.status(401).send("Unauthorized")
    }

    if (sessionToken !== "userone-session-token") {
        return res.status(401).send("Unauthorized")
    }

    next()
}

app.use(
    "/sashi",
    verifySessionMiddleware,
    createMiddleware({
        openAIKey: process.env.OPENAI_API_KEY || "",
        getSession: async (req, res) => {
            return "userone-session-token"
        },
    })
)
<<<<<<< HEAD
```

## 🔍 API Reference

### Middleware Options

```typescript
interface MiddlewareOptions {
    openAIKey: string
    sashiServerUrl?: string // where the sashi server is hosted if you can't find it automatically
    apiSecretKey?: string // used to validate requests from and to the hub
    addStdLib?: boolean // add the standard library to the hub
    langFuseInfo?: {
        publicKey: string
        secretKey: string
        baseUrl: string
    }
    getSession?: (req: Request, res: Response) => Promise<string> // function to get the session id for a request
}
=======
>>>>>>> 70229b01
```

## 📚 Documentation

For more spells and incantations, visit our [Sashi documentation](https://docs.sashi.ai).

## 🤝 Join the Sashi Fellowship

Are you ready to make admin tasks a breeze? Join us on this magical journey! Check out our [Contributing Guide](https://github.com/sashimo/sashi/blob/main/CONTRIBUTING.md).

## ⚖️ License

Sashi is released under the [MIT License](https://github.com/sashimo/sashi/blob/main/LICENSE).

## 🔄 Workflow System

This update introduces a powerful workflow system that enables users to create automated sequences of your registered functions.

### 📊 How Workflows Work

Once you register your functions with Sashi, they automatically become available for use in workflows. Users can then:

1. **Create sequences of actions** using your registered functions
2. **Pass data between steps** - Output from one function becomes input to another
3. **Save and reuse workflows** for common tasks
4. **Execute workflows** with a single click instead of multiple manual steps

```mermaid
graph TD
    A[Register Functions] --> B[Functions Available in Workflow System]
    B --> C[Users Create Workflows]
    C --> D[Workflows Executed When Needed]
    D --> E[Results Displayed to User]

    A1[Developer] --> A
    C1[End User] --> C

    style A fill:#a4c2f4
    style B fill:#b6d7a8
    style C fill:#f9d77e
    style D fill:#d5a6bd
    style E fill:#ea9999
    style A1,C1 fill:#d9d9d9
```

### 🔗 Function Integration in Workflows

Your registered functions become building blocks that users can connect together:

```mermaid
graph LR
    A[Function: Get Users] --> B[Function: Filter Active Users]
    B --> C[Function: Send Notification]

    A1[Output: User List] --> B1[Input: Users]
    B2[Output: Filtered Users] --> C1[Input: Recipients]

    style A,B,C fill:#a4c2f4
    style A1,B1,B2,C1 fill:#d5a6bd
```

### 🌐 Data Flow Between Systems

The workflow system handles all the data flow between your registered functions and external systems without you needing to implement any additional code:

```mermaid
sequenceDiagram
    participant Dev as Developer
    participant Sashi as Sashi System
    participant User as User
    participant Ext as External Services

    Dev->>Sashi: Register functions
    User->>Sashi: Create workflows using functions
    User->>Sashi: Execute workflow
    Sashi->>Ext: Call external APIs if needed
    Ext-->>Sashi: Return results
    Sashi->>Sashi: Process data between steps
    Sashi-->>User: Display final results
```

### 📝 What You Need To Do

As a developer, you only need to:

1. **Register your functions** using the AIFunction system (as shown in previous examples)
2. **Ensure proper input/output typing** so the workflow system knows what data can be passed between steps
3. **Document your functions well** so users understand what each function does

The workflow storage, execution, and visualization are all handled automatically by the Sashi system.

For more information on how users can use the workflows you enable, direct them to our [Workflow Documentation](https://docs.sashi.ai/workflows).

---

<p align="center" style="color: rgb(12, 80, 255);">
  Crafted with 💖 by the Sashimotors
</p><|MERGE_RESOLUTION|>--- conflicted
+++ resolved
@@ -26,7 +26,6 @@
     -   Visualization functions (with metadata)
     -   Repository-scoped functions
 
-<<<<<<< HEAD
 ### 2. Function Metadata
 
 Functions are registered with:
@@ -37,22 +36,6 @@
 -   Return value type (for UI rendering)
 -   Optional visibility/config flags (e.g., hidden, inactive)
 -   Automatically generates metadata used by the AI layer and/or workflow editor
-=======
-```typescript
-import express from "express"
-import { createMiddleware } from "@sashimo/lib"
-
-const app = express()
-
-app.use(
-    "/sashi",
-    createMiddleware({
-        openAIKey: process.env.OPENAI_API_KEY || "",
-        // Other configuration options
-    })
-)
-```
->>>>>>> 70229b01
 
 ### 3. Workflow Execution
 
@@ -66,7 +49,6 @@
 
 ### 4. UI Metadata & Type Hints
 
-<<<<<<< HEAD
 -   Includes utility to infer UI types from data (e.g., table, badge, graph)
 -   Used by the LLM and front-end UI generator to create input/output forms
 
@@ -93,16 +75,6 @@
 
 ```bash
 npm install @usesashi/sashi-lib
-=======
-```typescript
-app.use(
-    "/control-panel",
-    createMiddleware({
-        sashiServerUrl: "http://yourwebsite.com/control-panel",
-        // other options...
-    })
-)
->>>>>>> 70229b01
 ```
 
 ## 🔧 Basic Usage
@@ -146,11 +118,7 @@
     AIFunction,
     AIObject,
     registerFunctionIntoAI,
-<<<<<<< HEAD
-} from "@usesashi/sashi-lib"
-=======
 } from "@sashimo/lib"
->>>>>>> 70229b01
 
 const UserObject = new AIObject("User", "a user in the system", true).field({
     name: "email",
@@ -209,57 +177,14 @@
 registerFunctionIntoAI("get_products", GetProductsFunction)
 ```
 
-<<<<<<< HEAD
 ## 🛡️ Security
-=======
-### Example: Using AIArray for Complex Returns
-
-```typescript
-const OrderObject = new AIObject("Order", "an order placed by a user", true)
-    .field({
-        name: "orderId",
-        description: "the unique identifier for an order",
-        type: "number",
-        required: true,
-    })
-    .field({
-        name: "orderDate",
-        description: "the date when the order was placed",
-        type: "string",
-        required: true,
-    })
-
-const GetUserOrdersFunction = new AIFunction(
-    "get_user_orders",
-    "get all orders for a user"
-)
-    .args({
-        name: "userId",
-        description: "a user's id",
-        type: "number",
-        required: true,
-    })
-    .returns(new AIArray(OrderObject))
-    .implement(async (userId: number) => {
-        const orders = await getOrdersByUserId(userId)
-        return orders
-    })
-
-registerFunctionIntoAI("get_user_orders", GetUserOrdersFunction)
-```
-
-## 🛡️ Security Spells
->>>>>>> 70229b01
+
 
 Protect your magical realm with robust security:
 
 ```typescript
 import { Request, Response, NextFunction } from "express"
-<<<<<<< HEAD
-import { createMiddleware } from "@usesashi/sashi-lib"
-=======
 import { createMiddleware } from "@sashimo/lib"
->>>>>>> 70229b01
 
 const verifySessionMiddleware = async (
     req: Request,
@@ -289,7 +214,6 @@
         },
     })
 )
-<<<<<<< HEAD
 ```
 
 ## 🔍 API Reference
@@ -309,8 +233,6 @@
     }
     getSession?: (req: Request, res: Response) => Promise<string> // function to get the session id for a request
 }
-=======
->>>>>>> 70229b01
 ```
 
 ## 📚 Documentation
